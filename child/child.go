--- conflicted
+++ resolved
@@ -69,13 +69,11 @@
 	// whether to set process group id or not (default on)
 	setpgid bool
 
-<<<<<<< HEAD
 	// whether to set process session id or not (default off)
 	setsid bool
-=======
+
 	// a logger that can be used for messages pertinent to this child process
 	logger *log.Logger
->>>>>>> 90945f6c
 }
 
 // NewInput is input to the NewChild function.
@@ -120,16 +118,14 @@
 	// may be zero (which disables the splay entirely).
 	Splay time.Duration
 
-<<<<<<< HEAD
 	// Setsid flag, if set to true will create the child processes with their own
 	// session ID and Process group ID. The default value of false will cause the
 	// child processes to have their own PGID but they will have the same SID as
 	// that of their parent
 	Setsid bool
-=======
+
 	// an optional logger that can be used for messages pertinent to the child process
 	Logger *log.Logger
->>>>>>> 90945f6c
 }
 
 // New creates a new child process for management with high-level APIs for
@@ -161,13 +157,9 @@
 		killTimeout:  i.KillTimeout,
 		splay:        i.Splay,
 		stopCh:       make(chan struct{}, 1),
-<<<<<<< HEAD
 		setpgid:      !i.Setsid,
 		setsid:       i.Setsid,
-=======
-		setpgid:      true,
 		logger:       i.Logger,
->>>>>>> 90945f6c
 	}
 
 	return child, nil
