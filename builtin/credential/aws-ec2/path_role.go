--- conflicted
+++ resolved
@@ -25,20 +25,15 @@
 				Description: `If set, defines a constraint on the EC2 instances that they should be
 using the AMI ID specified by this parameter.`,
 			},
-<<<<<<< HEAD
 			"bound_account_id": &framework.FieldSchema{
 				Type: framework.TypeString,
 				Description: `If set, defines a constraint on the EC2 instances that the account ID
 in its identity document to match the one specified by this parameter.`,
 			},
-=======
-
 			"bound_iam_role_arn": &framework.FieldSchema{
-				Type: framework.TypeString,
+				Type:        framework.TypeString,
 				Description: `If set, defines a constraint on the EC2 instances that they should be using the IAM Role ARN specified by this parameter.`,
 			},
-
->>>>>>> 79b038a5
 			"role_tag": &framework.FieldSchema{
 				Type:        framework.TypeString,
 				Default:     "",
@@ -222,24 +217,13 @@
 		roleEntry.BoundAccountID = boundAccountIDRaw.(string)
 	}
 
-<<<<<<< HEAD
+	if boundIamARNRaw, ok := data.GetOk("bound_iam_role_arn"); ok {
+		roleEntry.BoundIamARN = boundIamARNRaw.(string)
+	}
+
 	// Ensure that at least one bound is set on the role
-	if roleEntry.BoundAccountID == "" && roleEntry.BoundAmiID == "" {
+	if roleEntry.BoundAccountID == "" && roleEntry.BoundAmiID == "" && roleEntry.BoundIamARN == "" {
 		return logical.ErrorResponse("at least be one bound parameter should be specified on the role"), nil
-=======
-	boundIamARNStr, ok := data.GetOk("bound_iam_role_arn")
-	if ok {
-		roleEntry.BoundIamARN = boundIamARNStr.(string)
-	}
-
-	// At least one bound parameter should be set. Currently, only
-	// 'bound_ami_id' and 'bound_iam_role_arn' are supported. Check if one of them is set.
-	if roleEntry.BoundAmiID == "" {
-		// check if an IAM Role ARN was provided instead of an AMI ID
-		if roleEntry.BoundIamARN == "" {
-			return logical.ErrorResponse("role is not bounded to any resource; set bound_ami_id or bount_iam_role_arn"), nil
-		}
->>>>>>> 79b038a5
 	}
 
 	policiesStr, ok := data.GetOk("policies")
@@ -320,11 +304,8 @@
 // Struct to hold the information associated with an AMI ID in Vault.
 type awsRoleEntry struct {
 	BoundAmiID               string        `json:"bound_ami_id" structs:"bound_ami_id" mapstructure:"bound_ami_id"`
-<<<<<<< HEAD
 	BoundAccountID           string        `json:"bound_account_id" structs:"bound_account_id" mapstructure:"bound_account_id"`
-=======
 	BoundIamARN              string        `json:"bound_iam_role_arn" structs:"bound_iam_role_arn" mapstructure:"bound_iam_role_arn"`
->>>>>>> 79b038a5
 	RoleTag                  string        `json:"role_tag" structs:"role_tag" mapstructure:"role_tag"`
 	AllowInstanceMigration   bool          `json:"allow_instance_migration" structs:"allow_instance_migration" mapstructure:"allow_instance_migration"`
 	MaxTTL                   time.Duration `json:"max_ttl" structs:"max_ttl" mapstructure:"max_ttl"`
